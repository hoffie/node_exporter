--- conflicted
+++ resolved
@@ -13,11 +13,8 @@
 * [FEATURE] Collect NRefused property for systemd socket units (available as of systemd v239)
 * [FEATURE] Collect NRestarts property for systemd service units
 * [FEATURE] Add socket unit stats to systemd collector #968
-<<<<<<< HEAD
+* [FEATURE] Collect start time for systemd units
 * [FEATURE] Add Linux inotify status support #988
-=======
-* [FEATURE] Collect start time for systemd units
->>>>>>> 9e0aee8a
 * [ENHANCEMENT]
 
 * [BUGFIX] Fix goroutine leak in supervisord collector
